import { test, expect } from '@playwright/test';

test.describe('SVG Editor', () => {
  test.beforeEach(async ({ page }) => {
    await page.goto('http://localhost:8080/');
  });

  test('should load the SVG editor with default content', async ({ page }) => {
    // Check that the editor loads
    await expect(page.getByRole('main')).toBeVisible();
    await expect(page.getByRole('complementary')).toBeVisible();
    
    // Check that the default SVG is rendered
    await expect(page.getByRole('textbox')).toBeVisible();
    await expect(page.locator('svg')).toBeVisible();
    
    // Check for the "Hello SVG" text in the preview
    await expect(page.getByText('Hello SVG')).toBeVisible();
  });

  test('should update SVG preview when code changes', async ({ page }) => {
    // Get the initial color
    const initialSvg = page.locator('svg circle');
    await expect(initialSvg).toHaveAttribute('fill', '#6291e0');
    
    // Change the SVG code
    const editor = page.getByRole('textbox');
    await editor.click();
    await page.keyboard.press('Control+a');
    await editor.fill(`<svg xmlns="http://www.w3.org/2000/svg" width="200" height="200" viewBox="0 0 200 200">
  <circle cx="100" cy="100" r="80" fill="#ff0000" stroke="#aa0000" stroke-width="2"/>
  <text x="100" y="110" text-anchor="middle" fill="white" font-family="Arial" font-size="16">
    Modified SVG
  </text>
</svg>`);
    
    // Check that the preview updates
    await expect(page.locator('svg circle')).toHaveAttribute('fill', '#ff0000');
    await expect(page.getByText('Modified SVG')).toBeVisible();
  });

  test('should have working zoom controls', async ({ page }) => {
    // Click zoom in button multiple times
    await page.getByRole('button', { name: '+' }).click();
    await page.getByRole('button', { name: '+' }).click();
    
    // Check that the SVG is still visible (zoom functionality working)
    await expect(page.locator('svg')).toBeVisible();
    
    // Click zoom out button
    await page.getByRole('button', { name: '-' }).click();
    
    // SVG should still be visible
    await expect(page.locator('svg')).toBeVisible();
  });

  test('should have flip screen button', async ({ page }) => {
    // Check that flip button exists
    const flipButton = page.getByRole('button', { name: 'flip screen' });
    await expect(flipButton).toBeVisible();
    
    // Click the flip button
    await flipButton.click();
    
    // Elements should still be visible after flip
    await expect(page.getByRole('main')).toBeVisible();
    await expect(page.getByRole('complementary')).toBeVisible();
  });

  test('should render SVG with dashed border', async ({ page }) => {
    // Check that SVG has border styling
    const svg = page.locator('svg');
    await expect(svg).toBeVisible();
    
    // Check that the SVG has the expected border style
    await expect(svg).toHaveCSS('border', /dashed/);
  });

  test('should have SVG transform controls', async ({ page }) => {
    // Check that transform controls exist
    await expect(page.getByRole('button', { name: '↻' })).toBeVisible();
    await expect(page.getByRole('button', { name: '⇔' })).toBeVisible();
    await expect(page.getByRole('button', { name: '⥮' })).toBeVisible();
    
    // Test rotation functionality
    const rotateButton = page.getByRole('button', { name: '↻' });
    await rotateButton.click();
    
    // SVG should still be visible after rotation
    await expect(page.locator('svg')).toBeVisible();
  });

  test('should have SVG optimization button', async ({ page }) => {
    // Check that optimize button exists
    const optimizeButton = page.getByRole('button', { name: '⚡' });
    await expect(optimizeButton).toBeVisible();
    
    // Click the optimize button
    await optimizeButton.click();
    
    // SVG should still be visible after optimization
    await expect(page.locator('svg')).toBeVisible();
  });

  test('should have flip functionality', async ({ page }) => {
    // Test flip X button
    const flipXButton = page.getByRole('button', { name: '⇔' });
    await expect(flipXButton).toBeVisible();
    await flipXButton.click();
    
    // Test flip Y button  
    const flipYButton = page.getByRole('button', { name: '⥮' });
    await expect(flipYButton).toBeVisible();
    await flipYButton.click();
    
    // SVG should still be visible after flipping
    await expect(page.locator('svg')).toBeVisible();
  });

<<<<<<< HEAD
  test('should support pinch zoom gestures on touch devices', async ({ page }) => {
    // Get the SVG preview area
    const svgPreview = page.locator('.svg-preview-wrapper');
    await expect(svgPreview).toBeVisible();

    // Get initial transform to compare later
    const svgContainer = page.locator('.svg-container');
    const initialTransform = await svgContainer.evaluate(el => 
      window.getComputedStyle(el).transform
    );

    // Simulate pinch zoom with touch events
    // We'll simulate two touch points moving apart (zoom in)
    await svgPreview.dispatchEvent('touchstart', {
      touches: [
        { clientX: 400, clientY: 300, identifier: 0 },
        { clientX: 500, clientY: 300, identifier: 1 }
      ],
      targetTouches: [
        { clientX: 400, clientY: 300, identifier: 0 },
        { clientX: 500, clientY: 300, identifier: 1 }
      ]
    });

    // Move touches apart to simulate zoom in
    await svgPreview.dispatchEvent('touchmove', {
      touches: [
        { clientX: 350, clientY: 300, identifier: 0 },
        { clientX: 550, clientY: 300, identifier: 1 }
      ],
      targetTouches: [
        { clientX: 350, clientY: 300, identifier: 0 },
        { clientX: 550, clientY: 300, identifier: 1 }
      ]
    });

    // End the touch gesture
    await svgPreview.dispatchEvent('touchend', {
      touches: [],
      targetTouches: []
    });

    // Check that the transform has changed (indicating zoom occurred)
    const finalTransform = await svgContainer.evaluate(el => 
      window.getComputedStyle(el).transform
    );
    
    // The transform should be different from initial (indicating zoom worked)
    expect(finalTransform).not.toBe(initialTransform);
    
    // SVG should still be visible after pinch zoom
=======
  test('should have line wrapping enabled in editor', async ({ page }) => {
    // Get the editor textbox
    const editor = page.getByRole('textbox');
    await expect(editor).toBeVisible();
    
    // Add very long text to test line wrapping
    await editor.click();
    await page.keyboard.press('Control+a');
    await editor.fill(`<svg xmlns="http://www.w3.org/2000/svg" width="200" height="200" viewBox="0 0 200 200">
  <circle cx="100" cy="100" r="80" fill="#6291e0" stroke="#295da9" stroke-width="2"/>
  <text x="100" y="110" text-anchor="middle" fill="white" font-family="Arial" font-size="16">This is a very long line of text that should demonstrate the line wrapping feature when it is enabled, because it will wrap within the editor instead of creating horizontal scrollbars</text>
</svg>`);
    
    // Check that the CodeMirror editor has line wrapping enabled
    // We can verify this by checking that no horizontal scrollbar appears
    const editorElement = page.locator('.cm-editor');
    await expect(editorElement).toBeVisible();
    
    // The text should be visible and wrapped - check for multiple lines in the third line
    const textLine = page.locator('.cm-line').nth(2); // Third line (0-indexed)
    await expect(textLine).toBeVisible();
    
    // Verify that the SVG preview still updates correctly with the long text
>>>>>>> c9fd5d62
    await expect(page.locator('svg')).toBeVisible();
  });
});<|MERGE_RESOLUTION|>--- conflicted
+++ resolved
@@ -117,7 +117,6 @@
     await expect(page.locator('svg')).toBeVisible();
   });
 
-<<<<<<< HEAD
   test('should support pinch zoom gestures on touch devices', async ({ page }) => {
     // Get the SVG preview area
     const svgPreview = page.locator('.svg-preview-wrapper');
@@ -169,7 +168,6 @@
     expect(finalTransform).not.toBe(initialTransform);
     
     // SVG should still be visible after pinch zoom
-=======
   test('should have line wrapping enabled in editor', async ({ page }) => {
     // Get the editor textbox
     const editor = page.getByRole('textbox');
@@ -193,7 +191,6 @@
     await expect(textLine).toBeVisible();
     
     // Verify that the SVG preview still updates correctly with the long text
->>>>>>> c9fd5d62
     await expect(page.locator('svg')).toBeVisible();
   });
 });